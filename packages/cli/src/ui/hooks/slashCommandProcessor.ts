--- conflicted
+++ resolved
@@ -9,32 +9,19 @@
 import process from 'node:process';
 import type { UseHistoryManagerReturn } from './useHistoryManager.js';
 import { useStateAndRef } from './useStateAndRef.js';
-import type { Config } from '@google/gemini-cli-core';
+import type { Config} from '@google/gemini-cli-core';
 import { GitService, Logger } from '@google/gemini-cli-core';
 import { useSessionStats } from '../contexts/SessionContext.js';
 import type {
   Message,
   HistoryItemWithoutId,
   HistoryItem,
-  SlashCommandProcessorResult,
+  SlashCommandProcessorResult} from '../types.js';
+import {
+  MessageType
 } from '../types.js';
-<<<<<<< HEAD
-import { MessageType } from '../types.js';
-import { promises as fs } from 'fs';
-import path from 'path';
-import { GIT_COMMIT_INFO } from '../../generated/git-commit.js';
-import { formatDuration, formatMemoryUsage } from '../utils/formatters.js';
-import { getCliVersion } from '../../utils/version.js';
 import type { LoadedSettings } from '../../config/settings.js';
-import {
-  type CommandContext,
-  type SlashCommandActionReturn,
-  type SlashCommand,
-} from '../commands/types.js';
-=======
-import { LoadedSettings } from '../../config/settings.js';
 import { type CommandContext, type SlashCommand } from '../commands/types.js';
->>>>>>> 7c3a8407
 import { CommandService } from '../../services/CommandService.js';
 import { BuiltinCommandLoader } from '../../services/BuiltinCommandLoader.js';
 import { FileCommandLoader } from '../../services/FileCommandLoader.js';
