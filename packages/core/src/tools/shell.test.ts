--- conflicted
+++ resolved
@@ -535,111 +535,6 @@
       undefined,
     );
   });
-<<<<<<< HEAD
-});
-
-describe('getCommandRoots', () => {
-  it('should return a single command', () => {
-    const shellTool = new ShellTool({} as Config);
-    const result = shellTool.getCommandRoots('ls -l');
-    expect(result).toEqual(['ls']);
-  });
-
-  it('should return multiple commands', () => {
-    const shellTool = new ShellTool({} as Config);
-    const result = shellTool.getCommandRoots('ls -l | grep "test"');
-    expect(result).toEqual(['ls', 'grep']);
-  });
-
-  it('should handle multiple commands with &&', () => {
-    const shellTool = new ShellTool({} as Config);
-    const result = shellTool.getCommandRoots('npm run build && npm test');
-    expect(result).toEqual(['npm', 'npm']);
-  });
-
-  it('should handle multiple commands with ;', () => {
-    const shellTool = new ShellTool({} as Config);
-    const result = shellTool.getCommandRoots('echo "hello"; echo "world"');
-    expect(result).toEqual(['echo', 'echo']);
-  });
-
-  it('should handle a mix of operators', () => {
-    const shellTool = new ShellTool({} as Config);
-    const result = shellTool.getCommandRoots(
-      'cat package.json | grep "version" && echo "done"',
-    );
-    expect(result).toEqual(['cat', 'grep', 'echo']);
-  });
-
-  it('should handle commands with paths', () => {
-    const shellTool = new ShellTool({} as Config);
-    const result = shellTool.getCommandRoots('/usr/local/bin/node script.js');
-    expect(result).toEqual(['node']);
-  });
-
-  it('should return an empty array for an empty string', () => {
-    const shellTool = new ShellTool({} as Config);
-    const result = shellTool.getCommandRoots('');
-    expect(result).toEqual([]);
-  });
-});
-
-describe('stripShellWrapper', () => {
-  it('should strip sh -c from the beginning of the command', () => {
-    const shellTool = new ShellTool({} as Config);
-    const result = shellTool.stripShellWrapper('sh -c "ls -l"');
-    expect(result).toEqual('ls -l');
-  });
-
-  it('should strip bash -c from the beginning of the command', () => {
-    const shellTool = new ShellTool({} as Config);
-    const result = shellTool.stripShellWrapper('bash -c "ls -l"');
-    expect(result).toEqual('ls -l');
-  });
-
-  it('should strip zsh -c from the beginning of the command', () => {
-    const shellTool = new ShellTool({} as Config);
-    const result = shellTool.stripShellWrapper('zsh -c "ls -l"');
-    expect(result).toEqual('ls -l');
-  });
-
-  it('should not strip anything if the command does not start with a shell wrapper', () => {
-    const shellTool = new ShellTool({} as Config);
-    const result = shellTool.stripShellWrapper('ls -l');
-    expect(result).toEqual('ls -l');
-  });
-
-  it('should handle extra whitespace', () => {
-    const shellTool = new ShellTool({} as Config);
-    const result = shellTool.stripShellWrapper('  sh   -c   "ls -l"  ');
-    expect(result).toEqual('ls -l');
-  });
-
-  it('should handle commands without quotes', () => {
-    const shellTool = new ShellTool({} as Config);
-    const result = shellTool.stripShellWrapper('sh -c ls -l');
-    expect(result).toEqual('ls -l');
-  });
-
-  it('should strip cmd.exe /c from the beginning of the command', () => {
-    const shellTool = new ShellTool({} as Config);
-    const result = shellTool.stripShellWrapper('cmd.exe /c "dir"');
-    expect(result).toEqual('dir');
-  });
-});
-
-describe('getCommandRoots', () => {
-  it('should handle commands with backticks', () => {
-    const shellTool = new ShellTool({} as Config);
-    const result = shellTool.getCommandRoots('echo `rm -rf /`');
-    expect(result).toEqual(['echo', 'rm']);
-  });
-
-  it('should handle multiple commands with &', () => {
-    const shellTool = new ShellTool({} as Config);
-    const result = shellTool.getCommandRoots('echo "hello" & echo "world"');
-    expect(result).toEqual(['echo', 'echo']);
-=======
 
   it('should pass GEMINI_CLI environment variable to executed commands', async () => {
     config = {
@@ -659,6 +554,109 @@
     );
 
     expect(result.returnDisplay).toBe('1\n');
->>>>>>> d254d4ce
+  });
+});
+
+describe('getCommandRoots', () => {
+  it('should return a single command', () => {
+    const shellTool = new ShellTool({} as Config);
+    const result = shellTool.getCommandRoots('ls -l');
+    expect(result).toEqual(['ls']);
+  });
+
+  it('should return multiple commands', () => {
+    const shellTool = new ShellTool({} as Config);
+    const result = shellTool.getCommandRoots('ls -l | grep "test"');
+    expect(result).toEqual(['ls', 'grep']);
+  });
+
+  it('should handle multiple commands with &&', () => {
+    const shellTool = new ShellTool({} as Config);
+    const result = shellTool.getCommandRoots('npm run build && npm test');
+    expect(result).toEqual(['npm', 'npm']);
+  });
+
+  it('should handle multiple commands with ;', () => {
+    const shellTool = new ShellTool({} as Config);
+    const result = shellTool.getCommandRoots('echo "hello"; echo "world"');
+    expect(result).toEqual(['echo', 'echo']);
+  });
+
+  it('should handle a mix of operators', () => {
+    const shellTool = new ShellTool({} as Config);
+    const result = shellTool.getCommandRoots(
+      'cat package.json | grep "version" && echo "done"',
+    );
+    expect(result).toEqual(['cat', 'grep', 'echo']);
+  });
+
+  it('should handle commands with paths', () => {
+    const shellTool = new ShellTool({} as Config);
+    const result = shellTool.getCommandRoots('/usr/local/bin/node script.js');
+    expect(result).toEqual(['node']);
+  });
+
+  it('should return an empty array for an empty string', () => {
+    const shellTool = new ShellTool({} as Config);
+    const result = shellTool.getCommandRoots('');
+    expect(result).toEqual([]);
+  });
+});
+
+describe('stripShellWrapper', () => {
+  it('should strip sh -c from the beginning of the command', () => {
+    const shellTool = new ShellTool({} as Config);
+    const result = shellTool.stripShellWrapper('sh -c "ls -l"');
+    expect(result).toEqual('ls -l');
+  });
+
+  it('should strip bash -c from the beginning of the command', () => {
+    const shellTool = new ShellTool({} as Config);
+    const result = shellTool.stripShellWrapper('bash -c "ls -l"');
+    expect(result).toEqual('ls -l');
+  });
+
+  it('should strip zsh -c from the beginning of the command', () => {
+    const shellTool = new ShellTool({} as Config);
+    const result = shellTool.stripShellWrapper('zsh -c "ls -l"');
+    expect(result).toEqual('ls -l');
+  });
+
+  it('should not strip anything if the command does not start with a shell wrapper', () => {
+    const shellTool = new ShellTool({} as Config);
+    const result = shellTool.stripShellWrapper('ls -l');
+    expect(result).toEqual('ls -l');
+  });
+
+  it('should handle extra whitespace', () => {
+    const shellTool = new ShellTool({} as Config);
+    const result = shellTool.stripShellWrapper('  sh   -c   "ls -l"  ');
+    expect(result).toEqual('ls -l');
+  });
+
+  it('should handle commands without quotes', () => {
+    const shellTool = new ShellTool({} as Config);
+    const result = shellTool.stripShellWrapper('sh -c ls -l');
+    expect(result).toEqual('ls -l');
+  });
+
+  it('should strip cmd.exe /c from the beginning of the command', () => {
+    const shellTool = new ShellTool({} as Config);
+    const result = shellTool.stripShellWrapper('cmd.exe /c "dir"');
+    expect(result).toEqual('dir');
+  });
+});
+
+describe('getCommandRoots', () => {
+  it('should handle commands with backticks', () => {
+    const shellTool = new ShellTool({} as Config);
+    const result = shellTool.getCommandRoots('echo `rm -rf /`');
+    expect(result).toEqual(['echo', 'rm']);
+  });
+
+  it('should handle multiple commands with &', () => {
+    const shellTool = new ShellTool({} as Config);
+    const result = shellTool.getCommandRoots('echo "hello" & echo "world"');
+    expect(result).toEqual(['echo', 'echo']);
   });
 });